--- conflicted
+++ resolved
@@ -28,7 +28,6 @@
     "python-jose>=3.4.0",
     "h11==0.16.0",
     "python-multipart (>=0.0.20,<0.0.21)",
-<<<<<<< HEAD
     "fastcoref>=2.1.6",
     "sentence-transformers>=4.1.0",
     "spacy>=3.8.2",
@@ -39,9 +38,7 @@
     "torch==2.6.0",
     "faiss-cpu==1.11.0",
     "accelerate>=0.26.0"
-=======
     "psycopg2 (>=2.9.10,<3.0.0)"
->>>>>>> 9a9b372a
 ]
 
 [tool.poetry]
